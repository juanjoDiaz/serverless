<<<<<<< HEAD
# Azure Functions

Refer to [Serverless docs](https://serverless.com/framework/docs/providers/azure/guide/intro/) for more information.
=======
# Azure Functions - Quickstart

## Pre-requisites

1. Node.js v6.5.0+ _(this is the runtime version supported by Azure Functions)_
2. Serverless CLI `v1.9.0+`. You can run `npm i -g serverless` if you don't already have it.
3. An Azure account. If you don't already have one, you can sign up for a [free trial](https://azure.microsoft.com/en-us/free/) that includes \$200 of free credit.

## Create a new Azure Function App

```bash
# Create Azure Function App from template
$ sls create -t azure-nodejs -p <appName>
# Move into project directory
$ cd <appName>
# Install dependencies (including this plugin)
$ npm install
```

## Running Function App Locally (`offline` plugin)

In order to run a Azure Function App locally, the `azure-functions-core-tools` package needs to be installed from NPM. Since it is only used for local development, we did not include it in the `devDependencies` of `package.json`. To install globally, run:

```bash
$ npm i azure-functions-core-tools -g
```

Then, at the root of your project directory, run:

```bash
# Builds necessary function bindings files
$ sls offline
# Starts the function app
$ npm start
```

The `offline` process will generate a directory for each of your functions, which will contain a file titled `function.json`. This will contain a relative reference to your handler file & exported function from that file as long as they are referenced correctly in `serverless.yml`.

The `npm start` script just runs `func host start`, but we included the `npm` script for ease of use.

To clean up files generated from the build, you can simply run:

```bash
sls offline cleanup
```

## Deploy Your Function App

Deploy your new service to Azure! The first time you do this, you will be asked to authenticate with your Azure account, so the `serverless` CLI can manage Functions on your behalf. Simply follow the provided instructions, and the deployment will continue as soon as the authentication process is completed.

```bash
$ sls deploy
```

For more advanced deployment scenarios, see our [deployment docs](https://github.com/serverless/serverless-azure-functions/blob/dev/docs/DEPLOY.md)

## Test Your Function App

Invoke your HTTP functions without ever leaving the CLI using:

```bash
$ sls invoke -f <functionName>
```

##### Invoke Options

- `-f` or `--function` - Function to Invoke
- `-d` or `--data` - Stringified JSON data to use as either query params or request body
- `-p` or `--path` - Path to JSON file to use as either query params or request body
- `-m` or `--method` - HTTP method for request

##### Example

After deploying template function app, run

```bash
$ sls invoke -f hello '{"name": "Azure"}'
```

### Roll Back Your Function App

To roll back your function app to a previous deployment, simply select a timestamp of a previous deployment and use `rollback` command.

```bash
# List all deployments to know the timestamp for rollback
$ sls deploy list
Serverless:
-----------
Name: myFunctionApp-t1561479533
Timestamp: 1561479533
Datetime: 2019-06-25T16:18:53+00:00
-----------
Name: myFunctionApp-t1561479506
Timestamp: 1561479506
Datetime: 2019-06-25T16:18:26+00:00
-----------
Name: myFunctionApp-t1561479444
Timestamp: 1561479444
Datetime: 2019-06-25T16:17:24+00:00
-----------

# Rollback Function App to timestamp
$ sls rollback -t 1561479506
```

This will update the app code and infrastructure to the selected previous deployment.

For more details, check out our [rollback docs](https://github.com/serverless/serverless-azure-functions/blob/dev/docs/DEPLOY.md).

## Deleting Your Function App

If at any point you no longer need your service, you can run the following command to delete the resource group containing your Azure Function App and other depoloyed resources using:

```bash
$ sls remove
```

## Creating or removing Azure Functions

To create a new Azure Function within your function app, run the following command from within your app's directory:

```bash
# -n or --name for name of new function
$ sls func add -n {functionName}
```

This will create a new handler file at the root of your project with the title `{functionName}.js`. It will also update `serverless.yml` to contain the new function.

To remove an existing Azure Function from your function app, run the following command from within your app's directory:

```bash
# -n or --name for name of function to remove
$ sls func remove -n {functionName}
```

This will remove the `{functionName}.js` handler and remove the function from `serverless.yml`

\*Note: Add & remove currently only support HTTP triggered functions. For other triggers, you will need to update `serverless.yml` manually

## Advanced Authentication

The getting started walkthrough illustrates the interactive login experience, which is recommended when getting started. However, for more robust use, a [service principal](https://docs.microsoft.com/en-us/azure/active-directory/develop/app-objects-and-service-principals) is recommended for authentication.

##### Creating a Service Principal

1. [Install the Azure CLI](https://docs.microsoft.com/en-us/cli/azure/install-azure-cli?view=azure-cli-latest)
2. Login via Azure CLI and set subscription
   ```bash
   # Login to Azure
   $ az login
   # Set Azure Subscription for which to create Service Principal
   $ az account set -s <subscription-id>
   ```
3. Generate Service Principal for Azure Subscription
   ```bash
   # Create SP with unique name
   $ az ad sp create-for-rbac --name <name>
   ```
   This will yield something like:
   ```json
   {
     "appId": "<servicePrincipalId>",
     "displayName": "<name>",
     "name": "<name>",
     "password": "<password>",
     "tenant": "<tenantId>"
   }
   ```
4. Set environment variables

   **Bash**

   ```bash
   $ export azureSubId='<subscriptionId>'
   $ export azureServicePrincipalTenantId='<tenantId>'
   $ export azureServicePrincipalClientId='<servicePrincipalId>'
   $ export azureServicePrincipalPassword='<password>'
   ```

   **Powershell**

   ```powershell
   $env:azureSubId='<subscriptionId>'
   $env:azureServicePrincipalTenantId='<tenantId>'
   $env:azureServicePrincipalClientId='<servicePrincipalName>'
   $env:azureServicePrincipalPassword='<password>'
   ```
>>>>>>> 548c7d62
<|MERGE_RESOLUTION|>--- conflicted
+++ resolved
@@ -1,193 +1,3 @@
-<<<<<<< HEAD
 # Azure Functions
 
-Refer to [Serverless docs](https://serverless.com/framework/docs/providers/azure/guide/intro/) for more information.
-=======
-# Azure Functions - Quickstart
-
-## Pre-requisites
-
-1. Node.js v6.5.0+ _(this is the runtime version supported by Azure Functions)_
-2. Serverless CLI `v1.9.0+`. You can run `npm i -g serverless` if you don't already have it.
-3. An Azure account. If you don't already have one, you can sign up for a [free trial](https://azure.microsoft.com/en-us/free/) that includes \$200 of free credit.
-
-## Create a new Azure Function App
-
-```bash
-# Create Azure Function App from template
-$ sls create -t azure-nodejs -p <appName>
-# Move into project directory
-$ cd <appName>
-# Install dependencies (including this plugin)
-$ npm install
-```
-
-## Running Function App Locally (`offline` plugin)
-
-In order to run a Azure Function App locally, the `azure-functions-core-tools` package needs to be installed from NPM. Since it is only used for local development, we did not include it in the `devDependencies` of `package.json`. To install globally, run:
-
-```bash
-$ npm i azure-functions-core-tools -g
-```
-
-Then, at the root of your project directory, run:
-
-```bash
-# Builds necessary function bindings files
-$ sls offline
-# Starts the function app
-$ npm start
-```
-
-The `offline` process will generate a directory for each of your functions, which will contain a file titled `function.json`. This will contain a relative reference to your handler file & exported function from that file as long as they are referenced correctly in `serverless.yml`.
-
-The `npm start` script just runs `func host start`, but we included the `npm` script for ease of use.
-
-To clean up files generated from the build, you can simply run:
-
-```bash
-sls offline cleanup
-```
-
-## Deploy Your Function App
-
-Deploy your new service to Azure! The first time you do this, you will be asked to authenticate with your Azure account, so the `serverless` CLI can manage Functions on your behalf. Simply follow the provided instructions, and the deployment will continue as soon as the authentication process is completed.
-
-```bash
-$ sls deploy
-```
-
-For more advanced deployment scenarios, see our [deployment docs](https://github.com/serverless/serverless-azure-functions/blob/dev/docs/DEPLOY.md)
-
-## Test Your Function App
-
-Invoke your HTTP functions without ever leaving the CLI using:
-
-```bash
-$ sls invoke -f <functionName>
-```
-
-##### Invoke Options
-
-- `-f` or `--function` - Function to Invoke
-- `-d` or `--data` - Stringified JSON data to use as either query params or request body
-- `-p` or `--path` - Path to JSON file to use as either query params or request body
-- `-m` or `--method` - HTTP method for request
-
-##### Example
-
-After deploying template function app, run
-
-```bash
-$ sls invoke -f hello '{"name": "Azure"}'
-```
-
-### Roll Back Your Function App
-
-To roll back your function app to a previous deployment, simply select a timestamp of a previous deployment and use `rollback` command.
-
-```bash
-# List all deployments to know the timestamp for rollback
-$ sls deploy list
-Serverless:
------------
-Name: myFunctionApp-t1561479533
-Timestamp: 1561479533
-Datetime: 2019-06-25T16:18:53+00:00
------------
-Name: myFunctionApp-t1561479506
-Timestamp: 1561479506
-Datetime: 2019-06-25T16:18:26+00:00
------------
-Name: myFunctionApp-t1561479444
-Timestamp: 1561479444
-Datetime: 2019-06-25T16:17:24+00:00
------------
-
-# Rollback Function App to timestamp
-$ sls rollback -t 1561479506
-```
-
-This will update the app code and infrastructure to the selected previous deployment.
-
-For more details, check out our [rollback docs](https://github.com/serverless/serverless-azure-functions/blob/dev/docs/DEPLOY.md).
-
-## Deleting Your Function App
-
-If at any point you no longer need your service, you can run the following command to delete the resource group containing your Azure Function App and other depoloyed resources using:
-
-```bash
-$ sls remove
-```
-
-## Creating or removing Azure Functions
-
-To create a new Azure Function within your function app, run the following command from within your app's directory:
-
-```bash
-# -n or --name for name of new function
-$ sls func add -n {functionName}
-```
-
-This will create a new handler file at the root of your project with the title `{functionName}.js`. It will also update `serverless.yml` to contain the new function.
-
-To remove an existing Azure Function from your function app, run the following command from within your app's directory:
-
-```bash
-# -n or --name for name of function to remove
-$ sls func remove -n {functionName}
-```
-
-This will remove the `{functionName}.js` handler and remove the function from `serverless.yml`
-
-\*Note: Add & remove currently only support HTTP triggered functions. For other triggers, you will need to update `serverless.yml` manually
-
-## Advanced Authentication
-
-The getting started walkthrough illustrates the interactive login experience, which is recommended when getting started. However, for more robust use, a [service principal](https://docs.microsoft.com/en-us/azure/active-directory/develop/app-objects-and-service-principals) is recommended for authentication.
-
-##### Creating a Service Principal
-
-1. [Install the Azure CLI](https://docs.microsoft.com/en-us/cli/azure/install-azure-cli?view=azure-cli-latest)
-2. Login via Azure CLI and set subscription
-   ```bash
-   # Login to Azure
-   $ az login
-   # Set Azure Subscription for which to create Service Principal
-   $ az account set -s <subscription-id>
-   ```
-3. Generate Service Principal for Azure Subscription
-   ```bash
-   # Create SP with unique name
-   $ az ad sp create-for-rbac --name <name>
-   ```
-   This will yield something like:
-   ```json
-   {
-     "appId": "<servicePrincipalId>",
-     "displayName": "<name>",
-     "name": "<name>",
-     "password": "<password>",
-     "tenant": "<tenantId>"
-   }
-   ```
-4. Set environment variables
-
-   **Bash**
-
-   ```bash
-   $ export azureSubId='<subscriptionId>'
-   $ export azureServicePrincipalTenantId='<tenantId>'
-   $ export azureServicePrincipalClientId='<servicePrincipalId>'
-   $ export azureServicePrincipalPassword='<password>'
-   ```
-
-   **Powershell**
-
-   ```powershell
-   $env:azureSubId='<subscriptionId>'
-   $env:azureServicePrincipalTenantId='<tenantId>'
-   $env:azureServicePrincipalClientId='<servicePrincipalName>'
-   $env:azureServicePrincipalPassword='<password>'
-   ```
->>>>>>> 548c7d62
+Refer to [Serverless docs](https://serverless.com/framework/docs/providers/azure/guide/intro/) for more information.