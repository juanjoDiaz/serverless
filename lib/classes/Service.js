'use strict';

const ServerlessError = require('./Error').ServerlessError;
const path = require('path');
const _ = require('lodash');
const BbPromise = require('bluebird');
const semver = require('semver');

class Service {
  constructor(serverless, data) {
    this.serverless = serverless;

    // Default properties
    this.service = null;
    this.serviceObject = null;
    this.provider = {
      stage: 'dev',
      region: 'us-east-1',
      variableSyntax: '\\${([ ~:a-zA-Z0-9._\'",\\-\\/\\(\\)]+?)}',
    };
    this.custom = {};
    this.plugins = [];
    this.functions = {};
    this.resources = {};
    this.package = {};

    if (data) this.update(data);
  }

  load(rawOptions) {
    const that = this;
    const options = rawOptions || {};
    options.stage = options.stage || options.s;
    options.region = options.region || options.r;
    const servicePath = this.serverless.config.servicePath;

    // skip if the service path is not found
    // because the user might be creating a new service
    if (!servicePath) {
      return BbPromise.resolve();
    }

    // List of supported service filename variants.
    // The order defines the precedence.
    const serviceFilenames = [
      'serverless.yaml',
      'serverless.yml',
      'serverless.json',
    ];

    const serviceFilePaths = _.map(serviceFilenames, filename => path.join(servicePath, filename));
    const serviceFileIndex = _.findIndex(serviceFilePaths,
      filename => this.serverless.utils.fileExistsSync(filename)
    );

    // Set the filename if found, otherwise set the preferred variant.
    const serviceFilePath = serviceFileIndex !== -1 ?
      serviceFilePaths[serviceFileIndex] :
      _.first(serviceFilePaths);
    const serviceFilename = serviceFileIndex !== -1 ?
      serviceFilenames[serviceFileIndex] :
      _.first(serviceFilenames);

    return that.serverless.yamlParser
      .parse(serviceFilePath)
      .then((serverlessFileParam) => {
        const serverlessFile = serverlessFileParam;
        // basic service level validation
        const version = this.serverless.utils.getVersion();
        const ymlVersion = serverlessFile.frameworkVersion;
        if (ymlVersion && !semver.satisfies(version, ymlVersion)) {
          const errorMessage = [
            `The Serverless version (${version}) does not satisfy the`,
            ` "frameworkVersion" (${ymlVersion}) in ${serviceFilename}`,
          ].join('');
          throw new ServerlessError(errorMessage);
        }
        if (!serverlessFile.service) {
          throw new ServerlessError(`"service" property is missing in ${serviceFilename}`);
        }
        if (_.isObject(serverlessFile.service) && !serverlessFile.service.name) {
          throw new ServerlessError(`"service" is missing the "name" property in ${serviceFilename}`);   // eslint-disable-line max-len
        }
        if (!serverlessFile.provider) {
          throw new ServerlessError(`"provider" property is missing in ${serviceFilename}`);
        }

        if (typeof serverlessFile.provider !== 'object') {
          const providerName = serverlessFile.provider;
          serverlessFile.provider = {
            name: providerName,
          };
        }

<<<<<<< HEAD
        const providers = ['aws', 'azure', 'google', 'openwhisk', 'webtasks'];
        if (providers.indexOf(serverlessFile.provider.name) === -1) {
          const errorMessage = [
            `Provider "${serverlessFile.provider.name}" is not supported.`,
            ` Valid values for provider are: ${providers.join(', ')}.`,
            ` Please provide one of those values to the "provider" property in ${serviceFilename}`,
          ].join('');
          throw new ServerlessError(errorMessage);
        }

=======
>>>>>>> ae914264
        if (_.isObject(serverlessFile.service)) {
          that.serviceObject = serverlessFile.service;
          that.service = serverlessFile.service.name;
        } else {
          that.serviceObject = { name: serverlessFile.service };
          that.service = serverlessFile.service;
        }

        that.custom = serverlessFile.custom;
        that.plugins = serverlessFile.plugins;
        that.resources = serverlessFile.resources;
        that.functions = serverlessFile.functions || {};

        // merge so that the default settings are still in place and
        // won't be overwritten
        that.provider = _.merge(that.provider, serverlessFile.provider);

        if (serverlessFile.package) {
          that.package.individually = serverlessFile.package.individually;
          that.package.path = serverlessFile.package.path;
          that.package.artifact = serverlessFile.package.artifact;
          that.package.exclude = serverlessFile.package.exclude;
          that.package.include = serverlessFile.package.include;
          that.package.excludeDevDependencies = serverlessFile.package.excludeDevDependencies;
        }

        return this;
      });
  }

  setFunctionNames(rawOptions) {
    const that = this;
    const options = rawOptions || {};
    options.stage = options.stage || options.s;
    options.region = options.region || options.r;

    // setup function.name property
    const stageNameForFunction = options.stage || this.provider.stage;
    _.forEach(that.functions, (functionObj, functionName) => {
      if (!functionObj.events) {
        that.functions[functionName].events = [];
      }

      if (!functionObj.name) {
        that.functions[functionName].name =
          `${that.service}-${stageNameForFunction}-${functionName}`;
      }
    });
  }

  mergeResourceArrays() {
    if (Array.isArray(this.resources)) {
      this.resources = this.resources.reduce((memo, value) => {
        if (value) {
          if (typeof value === 'object') {
            return _.merge(memo, value);
          }
          throw new Error(`Non-object value specified in resources array: ${value}`);
        }

        return memo;
      }, {});
    }
  }

  validate() {
    _.forEach(this.functions, (functionObj, functionName) => {
      if (!_.isArray(functionObj.events)) {
        throw new ServerlessError(`Events for "${functionName}" must be an array,` +
                          ` not an ${typeof functionObj.events}`);
      }
    });

    return this;
  }

  update(data) {
    return _.merge(this, data);
  }

  getServiceName() {
    return this.serviceObject.name;
  }

  getServiceObject() {
    return this.serviceObject;
  }

  getAllFunctions() {
    return Object.keys(this.functions);
  }

  getAllFunctionsNames() {
    return this.getAllFunctions().map((func) => this.getFunction(func).name);
  }

  getFunction(functionName) {
    if (functionName in this.functions) {
      return this.functions[functionName];
    }
    throw new ServerlessError(`Function "${functionName}" doesn't exist in this Service`);
  }

  getEventInFunction(eventName, functionName) {
    const event = this.getFunction(functionName).events
      .find(e => Object.keys(e)[0] === eventName);
    if (event) {
      return event;
    }
    throw new ServerlessError(`Event "${eventName}" doesn't exist in function "${functionName}"`);
  }

  getAllEventsInFunction(functionName) {
    return this.getFunction(functionName).events;
  }
}

module.exports = Service;<|MERGE_RESOLUTION|>--- conflicted
+++ resolved
@@ -92,19 +92,6 @@
           };
         }
 
-<<<<<<< HEAD
-        const providers = ['aws', 'azure', 'google', 'openwhisk', 'webtasks'];
-        if (providers.indexOf(serverlessFile.provider.name) === -1) {
-          const errorMessage = [
-            `Provider "${serverlessFile.provider.name}" is not supported.`,
-            ` Valid values for provider are: ${providers.join(', ')}.`,
-            ` Please provide one of those values to the "provider" property in ${serviceFilename}`,
-          ].join('');
-          throw new ServerlessError(errorMessage);
-        }
-
-=======
->>>>>>> ae914264
         if (_.isObject(serverlessFile.service)) {
           that.serviceObject = serverlessFile.service;
           that.service = serverlessFile.service.name;
