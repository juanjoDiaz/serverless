'use strict';

const SError = require('./Error').SError;
const path = require('path');
const _ = require('lodash');
const BbPromise = require('bluebird');

class Service {

  constructor(serverless, data) {
    this.serverless = serverless;

    // Default properties
    this.service = null;
    this.provider = {};
    this.defaults = {
      stage: 'dev',
      region: 'us-east-1',
      variableSyntax: '\\${([ :a-zA-Z0-9._,\\-\\/\\(\\)]+?)}',
    };
    this.custom = {};
    this.plugins = [];
    this.functions = {};
    this.resources = {};
    this.package = {};

    if (data) this.update(data);
  }

  load(rawOptions) {
    const that = this;
    const options = rawOptions || {};
    options.stage = options.stage || options.s;
    options.region = options.region || options.r;
    const servicePath = that.serverless.config.servicePath;

    // skip if the service path is not found
    // because the user might be creating a new service
    if (!servicePath) {
      return BbPromise.resolve();
    }

    let serverlessYmlPath = path.join(servicePath, 'serverless.yml');
    // change to serverless.yaml if the file could not be found
    if (!this.serverless.utils.fileExistsSync(serverlessYmlPath)) {
      serverlessYmlPath = path
        .join(this.serverless.config.servicePath, 'serverless.yaml');
    }

    return that.serverless.yamlParser
      .parse(serverlessYmlPath)
      .then((serverlessFileParam) => {
        const serverlessFile = serverlessFileParam;
        // basic service level validation
        if (!serverlessFile.service) {
          throw new SError('"service" property is missing in serverless.yml');
        }
        if (!serverlessFile.provider) {
          throw new SError('"provider" property is missing in serverless.yml');
        }
        if (!serverlessFile.functions) {
          throw new SError('"functions" property is missing in serverless.yml');
        }

        if (typeof serverlessFile.provider !== 'object') {
          const providerName = serverlessFile.provider;
          serverlessFile.provider = {
            name: providerName,
          };
        }

        if (['aws', 'azure', 'google', 'ibm'].indexOf(serverlessFile.provider.name)) {
          const errorMessage = [
            `Provider "${serverlessFile.provider.name}" is not supported.`,
            ' Valid values for provider are: aws, azure, google, ibm.',
            ' Please provide one of those values to the "provider" property in serverless.yml.',
          ].join('');
          throw new SError(errorMessage);
        }

        that.service = serverlessFile.service;
        that.provider = serverlessFile.provider;
        that.custom = serverlessFile.custom;
        that.plugins = serverlessFile.plugins;
        that.resources = serverlessFile.resources;
        that.functions = serverlessFile.functions;

<<<<<<< HEAD
        _.forEach(that.functions, (functionObj, index) => {
          if (!functionObj.events) {
            that.functions[index].events = [];
          }
        });

        if (serverlessYml.package) {
          that.package.individually = serverlessYml.package.individually;
          that.package.artifact = serverlessYml.package.artifact;
          that.package.exclude = serverlessYml.package.exclude;
          that.package.include = serverlessYml.package.include;
=======
        if (serverlessFile.package && serverlessFile.package.artifact) {
          that.package.artifact = serverlessFile.package.artifact;
        }
        if (serverlessFile.package && serverlessFile.package.exclude) {
          that.package.exclude = serverlessFile.package.exclude;
        }
        if (serverlessFile.package && serverlessFile.package.include) {
          that.package.include = serverlessFile.package.include;
>>>>>>> 308889b1
        }

        if (serverlessFile.defaults && serverlessFile.defaults.stage) {
          this.defaults.stage = serverlessFile.defaults.stage;
        }
        if (serverlessFile.defaults && serverlessFile.defaults.region) {
          this.defaults.region = serverlessFile.defaults.region;
        }
        if (serverlessFile.defaults && serverlessFile.defaults.variableSyntax) {
          this.defaults.variableSyntax = serverlessFile.defaults.variableSyntax;
        }

        // load defaults property for backward compatibility
        if (serverlessFile.defaults) {
          const warningMessage = [
            'Deprecation Notice: the "defaults" property in serverless.yml',
            ' is deprecated. The "stage", "region" & "variableSyntax" properties',
            ' has been moved to the "provider" property instead. Please update',
            ' your serverless.yml file asap. For more info, you can check our docs.',
          ].join('');
          this.serverless.cli.log(warningMessage);

          if (serverlessFile.defaults.stage) {
            this.defaults.stage = serverlessFile.defaults.stage;
          }
          if (serverlessFile.defaults.region) {
            this.defaults.region = serverlessFile.defaults.region;
          }
          if (serverlessFile.defaults.variableSyntax) {
            this.defaults.variableSyntax = serverlessFile.defaults.variableSyntax;
          }
        }

        // if exists, move provider to defaults for backward compatibility
        if (serverlessFile.provider.stage) {
          this.defaults.stage = serverlessFile.provider.stage;
        }
        if (serverlessFile.provider.region) {
          this.defaults.region = serverlessFile.provider.region;
        }
        if (serverlessFile.provider.variableSyntax) {
          this.defaults.variableSyntax = serverlessFile.provider.variableSyntax;
        }

        // make sure provider obj is in sync with default for backward compatibility
        this.provider.stage = this.defaults.stage;
        this.provider.region = this.defaults.region;
        this.provider.variableSyntax = this.defaults.variableSyntax;

        // setup function.name property
        const stageNameForFunction = options.stage || this.provider.stage;
        _.forEach(that.functions, (functionObj, functionName) => {
          if (!functionObj.events) {
            that.functions[functionName].events = [];
          }

          if (!functionObj.name) {
            that.functions[functionName].name =
              `${that.service}-${stageNameForFunction}-${functionName}`;
          }
        });

        return this;
      });
  }

  update(data) {
    return _.merge(this, data);
  }

  getAllFunctions() {
    return Object.keys(this.functions);
  }

  getFunction(functionName) {
    if (functionName in this.functions) {
      return this.functions[functionName];
    }
    throw new SError(`Function "${functionName}" doesn't exist in this Service`);
  }

  getEventInFunction(eventName, functionName) {
    if (eventName in this.getFunction(functionName).events) {
      return this.getFunction(functionName).events[eventName];
    }
    throw new SError(`Event "${eventName}" doesn't exist in function "${functionName}"`);
  }

  getAllEventsInFunction(functionName) {
    return Object.keys(this.getFunction(functionName).events);
  }
}

module.exports = Service;<|MERGE_RESOLUTION|>--- conflicted
+++ resolved
@@ -85,28 +85,11 @@
         that.resources = serverlessFile.resources;
         that.functions = serverlessFile.functions;
 
-<<<<<<< HEAD
-        _.forEach(that.functions, (functionObj, index) => {
-          if (!functionObj.events) {
-            that.functions[index].events = [];
-          }
-        });
-
-        if (serverlessYml.package) {
-          that.package.individually = serverlessYml.package.individually;
-          that.package.artifact = serverlessYml.package.artifact;
-          that.package.exclude = serverlessYml.package.exclude;
-          that.package.include = serverlessYml.package.include;
-=======
-        if (serverlessFile.package && serverlessFile.package.artifact) {
+        if (serverlessFile.package) {
+          that.package.individually = serverlessFile.package.individually;
           that.package.artifact = serverlessFile.package.artifact;
-        }
-        if (serverlessFile.package && serverlessFile.package.exclude) {
           that.package.exclude = serverlessFile.package.exclude;
-        }
-        if (serverlessFile.package && serverlessFile.package.include) {
           that.package.include = serverlessFile.package.include;
->>>>>>> 308889b1
         }
 
         if (serverlessFile.defaults && serverlessFile.defaults.stage) {
